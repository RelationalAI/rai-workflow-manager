import dataclasses
import json
import logging
import subprocess
import asyncio
import concurrent.futures
import threading
from workflow import snow
from datetime import datetime
from itertools import groupby
from types import MappingProxyType
from typing import List
from workflow.rest import SemanticSearchRestClient

from workflow import query as q, paths, rai, constants
from workflow.exception import StepTimeOutException, CommandExecutionException
from workflow.common import EnvConfig, RaiConfig, Source, Export, FileType, ContainerType, Container, FileMetadata, \
    Transition, Transitions, TransitionType
from workflow.manager import ResourceManager
from workflow.utils import save_csv_output, format_duration, build_models, extract_date_range, build_relation_path, \
<<<<<<< HEAD
    get_common_model_relative_path, get_or_create_eventloop


class WorkflowStepState(str, Enum):
    INIT = 'INIT'
    IN_PROGRESS = 'IN_PROGRESS'
    SUCCESS = 'SUCCESS'
    FAILED = 'FAILED'
=======
    get_or_create_eventloop
>>>>>>> c1ccb149


@dataclasses.dataclass
class WorkflowConfig:
    env: EnvConfig
    workflow: str
    recover: bool
    step_params: dict
    step_timeout: dict[str, int] = None


class WorkflowStep:
    name: str
    type: str
    engine_size: str

    def __init__(self, name: str, type_value: str, engine_size: str):
        self._stop_event = threading.Event()
        self.name = name
        self.type = type_value
        self.engine_size = engine_size

    def __str__(self):
        return f"{self.name}({self.type})"

    def stop(self):
        self._stop_event.set()

    def execute(self, logger: logging.Logger, env_config: EnvConfig, rai_config: RaiConfig,
                resource_manager: ResourceManager, timeout: int):
        logger.info(f"Executing {self} step...")
        logger = logger.getChild(self.name)
        try:
            active_rai_config = rai_config
            if self.engine_size:
                resource_manager.add_engine(self.engine_size)
                active_rai_config = resource_manager.get_rai_config(self.engine_size)
            if timeout > 0:
                with concurrent.futures.ThreadPoolExecutor() as executor:
                    # Submit the function to the executor
                    future = executor.submit(self._execute, logger, env_config, active_rai_config)
                    try:
                        # Wait for the function to complete, with a maximum timeout in WorkflowConfig for the step
                        future.result(timeout=timeout)
                    except concurrent.futures.TimeoutError:
                        self.stop()
                        raise StepTimeOutException(f"Step '{self.name}' exceeded step's timeout: {timeout} sec")
            else:
                self._execute(logger, env_config, active_rai_config)
            return self, TransitionType.CONFIRM
        except Exception as e:
            logger.exception(e)
            return self, TransitionType.FAIL
        finally:
            if self.engine_size:
                resource_manager.remove_engine(self.engine_size)

    def _health_check(self, logger: logging.Logger):
        if self._stop_event.is_set():
            logger.info(f"Stopping {self} step...")
            raise concurrent.futures.CancelledError(f"Step {self} was cancelled")

    def _execute(self, logger: logging.Logger, env_config: EnvConfig, rai_config: RaiConfig):
        raise NotImplementedError("This class is abstract")


class WorkflowStepFactory:

    def get_step(self, logger: logging.Logger, config: WorkflowConfig, step: dict) -> WorkflowStep:
        name = step["name"]
        type_value = step["type"]
        engine_size = str.upper(step["engineSize"]) if "engineSize" in step else None

        self._validate_params(config, step)
        return self._get_step(logger, config, name, type_value, engine_size, step)

    def _get_step(self, logger: logging.Logger, config: WorkflowConfig, name, type_value, engine_size,
                  step: dict) -> WorkflowStep:
        raise NotImplementedError("This class is abstract")

    def _required_params(self, config: WorkflowConfig) -> List[str]:
        return []

    def _validate_params(self, config: WorkflowConfig, step: dict) -> None:
        params = self._required_params(config)
        missed_params = []
        for param in params:
            if param not in config.step_params:
                missed_params.append(param)
        if missed_params:
            raise ValueError(f"Workflow config doesn't have required parameters for {step['name']} : '{missed_params}'")


class InstallModelsStep(WorkflowStep):
    rel_config_dir: str
    model_files: List[str]

    def __init__(self, name, type_value, engine_size, rel_config_dir, model_files):
        super().__init__(name, type_value, engine_size)
        self.rel_config_dir = rel_config_dir
        self.model_files = model_files

    def _execute(self, logger: logging.Logger, env_config: EnvConfig, rai_config: RaiConfig):
        rai.install_models(logger, rai_config, env_config, build_models(self.model_files, self.rel_config_dir),
                           cancellation_token=self._stop_event)


class InstallModelWorkflowStepFactory(WorkflowStepFactory):

    def _required_params(self, config: WorkflowConfig) -> List[str]:
        return [constants.REL_CONFIG_DIR]

    def _get_step(self, logger: logging.Logger, config: WorkflowConfig, name, type_value, engine_size,
                  step: dict) -> WorkflowStep:
        rel_config_dir = config.step_params[constants.REL_CONFIG_DIR]
        return InstallModelsStep(name, type_value, engine_size, rel_config_dir, step["modelFiles"])


class ConfigureSourcesWorkflowStep(WorkflowStep):
    config_files: List[str]
    rel_config_dir: str
    sources: List[Source]
    paths_builders: dict[str, paths.PathsBuilder]
    start_date: str
    end_date: str
    force_reimport: bool
    force_reimport_not_chunk_partitioned: bool

    def __init__(self, name, type_value, engine_size, config_files, rel_config_dir, sources, paths_builders, start_date,
                 end_date, force_reimport, force_reimport_not_chunk_partitioned):
        super().__init__(name, type_value, engine_size)
        self.config_files = config_files
        self.rel_config_dir = rel_config_dir
        self.sources = sources
        self.paths_builders = paths_builders
        self.start_date = start_date
        self.end_date = end_date
        self.force_reimport = force_reimport
        self.force_reimport_not_chunk_partitioned = force_reimport_not_chunk_partitioned

    def _execute(self, logger: logging.Logger, env_config: EnvConfig, rai_config: RaiConfig):
        rai.install_models(logger, rai_config, env_config, build_models(self.config_files, self.rel_config_dir),
                           cancellation_token=self._stop_event)

        self._inflate_sources(logger, rai_config, env_config)
        # calculate expired sources
        declared_sources = {src["source"]: src for src in
                            rai.execute_relation_json(logger, rai_config, env_config,
                                                      constants.DECLARED_DATE_PARTITIONED_SOURCE_REL,
                                                      cancellation_token=self._stop_event)}
        expired_sources = self._calculate_expired_sources(logger, declared_sources)

        # mark declared sources for reimport
        rai.execute_query(logger, rai_config, env_config,
                          q.discover_reimport_sources(self.sources, expired_sources, self.force_reimport,
                                                      self.force_reimport_not_chunk_partitioned),
                          readonly=False, cancellation_token=self._stop_event)
        # populate declared sources
        rai.execute_query(logger, rai_config, env_config, q.populate_source_configs(self.sources), readonly=False,
                          cancellation_token=self._stop_event)

    def _inflate_sources(self, logger: logging.Logger, rai_config: RaiConfig, env_config: EnvConfig):
        for src in self.sources:
            self._health_check(logger)
            logger.info(f"Inflating source: '{src.relation}'")
            days = self._get_date_range(logger, src)
            if src.snapshot_validity_days and src.snapshot_validity_days > 0:
                query = q.get_snapshot_expiration_date(src.relation, constants.DATE_FORMAT)
                expiration_date_str = rai.execute_query_take_single(logger, rai_config, env_config, query)
                if expiration_date_str:
                    current_date = datetime.strptime(self.end_date, constants.DATE_FORMAT)
                    expiration_date = datetime.strptime(expiration_date_str, constants.DATE_FORMAT)
                    if expiration_date >= current_date:
                        logger.info(f"Snapshot source '{src.relation}' within validity days. Skipping inflate paths...")
                        continue

            inflated_paths = self.paths_builders[src.container.name].build(logger, days, src.relative_path,
                                                                           src.extensions,
                                                                           src.is_date_partitioned)
            if src.is_size_supported():
                self.__print_total_size(logger, inflated_paths)
            if src.is_date_partitioned:
                # after inflating we take the last `src.loads_number_of_days` days and reduce into an array of paths
                grouped_inflated_paths = ConfigureSourcesWorkflowStep.__group_paths_by_date(inflated_paths)
                date_path_tuples = list(grouped_inflated_paths.items())
                # Take the last `src.loads_number_of_days` tuples
                last_date_paths_tuples = date_path_tuples[-src.loads_number_of_days:]
                inflated_paths = [path for date, date_paths in last_date_paths_tuples for path in date_paths]

            if not src.is_chunk_partitioned:
                grouped_inflated_paths = ConfigureSourcesWorkflowStep.__group_paths_by_date(inflated_paths)
                inflated_paths = []
                # Take only one (the first) file from each not chunk partitioned source
                for date, date_paths in grouped_inflated_paths.items():
                    if len(date_paths) > 1:
                        elements = "\n".join([f"{obj.path}" for obj in date_paths])
                        logger.warning(
                            f"Source '{src.relation}' is not chunk partitioned, but has more than one file:\n"
                            f"{elements}.\nTaking only the first one: {date_paths[0]}")
                    inflated_paths.append(date_paths[0])

            src.paths = [p.path for p in inflated_paths]

    def _get_date_range(self, logger, src):
        days = []
        # For snapshot sources we restrict the `loads_number_of_days` to the `snapshot_validity_days` minus
        # `offset_by_number_of_days` if the former is set, so we take a full data range to seek the latest
        # snapshot within. Otherwise, we use the `loads_number_of_days` as is.
        # Note: `offset_by_number_of_days` must be less than or equal to `snapshot_validity_days`.
        if src.is_date_partitioned:
            offset_by_number_of_days = src.offset_by_number_of_days if src.offset_by_number_of_days else 0
            loads_number_of_days = (src.snapshot_validity_days - offset_by_number_of_days + 1) \
                if src.snapshot_validity_days else src.loads_number_of_days
            if loads_number_of_days < 0:
                raise ValueError(f"Values must be: `offset_by_number_of_days` <= `snapshot_validity_days`")
            days.extend(extract_date_range(logger, self.start_date, self.end_date, loads_number_of_days,
                                           offset_by_number_of_days))
        return days

    def _calculate_expired_sources(self, logger: logging.Logger, declared_sources: dict[str, dict]) -> \
            List[tuple[str, str]]:
        expired_resources = []
        for source in self.sources:
            if source.relation in declared_sources:
                declared_source = declared_sources[source.relation]
                source_days = self._get_date_range(logger, source)
                for date_res in declared_source["dates"]:
                    if date_res["date"] not in source_days:
                        for p in date_res["paths"]:
                            expired_resources.append((source.relation, p))
        return expired_resources

    @staticmethod
    def __group_paths_by_date(src_paths) -> dict[str, List[FileMetadata]]:
        src_paths.sort(key=lambda v: v.as_of_date)
        return {date: list(group) for date, group in
                groupby(src_paths, key=lambda v: v.as_of_date)}

    @staticmethod
    def __print_total_size(logger, inflated_paths):
        total_size = sum([path.size if path.size else 0 for path in inflated_paths])

        # Determine the appropriate unit (bytes, KB, MB, GB, TB)
        size_units = ['bytes', 'KB', 'MB', 'GB', 'TB']
        size_unit_index = 0
        while total_size > 1024 and size_unit_index < len(size_units) - 1:
            total_size /= 1024.0
            size_unit_index += 1

        logger.info(f"Total size: {total_size:.2f} {size_units[size_unit_index]}")


class ConfigureSourcesWorkflowStepFactory(WorkflowStepFactory):

    def _validate_params(self, config: WorkflowConfig, step: dict) -> None:
        super()._validate_params(config, step)
        end_date = config.step_params[constants.END_DATE]
        sources = self._parse_sources(step, config.env)
        for s in sources:
            if s.loads_number_of_days and s.snapshot_validity_days and \
                    s.loads_number_of_days > 1 and s.snapshot_validity_days > 0:
                raise ValueError(f"No support more than 1 `loadNumberOfDays` for snapshot source: {s.relation}")
            if s.loads_number_of_days and s.snapshot_validity_days and \
                    s.loads_number_of_days > s.snapshot_validity_days > 0:
                raise ValueError(
                    f"`snapshotValidityDays` should be less or equal to `loadNumberOfDays`. Source: {s.relation}")
            if s.is_date_partitioned:
                if not end_date:
                    raise ValueError(f"End date is required for date partitioned source: {s.relation}")
                if not s.loads_number_of_days:
                    raise ValueError(f"`loadNumberOfDays` is required for date partitioned source: {s.relation}")

    def _required_params(self, config: WorkflowConfig) -> List[str]:
        return [constants.REL_CONFIG_DIR, constants.START_DATE, constants.END_DATE]

    def _get_step(self, logger: logging.Logger, config: WorkflowConfig, name, type_value, engine_size,
                  step: dict) -> ConfigureSourcesWorkflowStep:
        rel_config_dir = config.step_params[constants.REL_CONFIG_DIR]
        sources = self._parse_sources(step, config.env)
        start_date = config.step_params[constants.START_DATE]
        end_date = config.step_params[constants.END_DATE]
        force_reimport = config.step_params.get(constants.FORCE_REIMPORT, False)
        force_reimport_not_chunk_partitioned = config.step_params.get(constants.FORCE_REIMPORT_NOT_CHUNK_PARTITIONED,
                                                                      False)
        paths_builders = {}
        for src in sources:
            container = src.container
            if container.name not in paths_builders:
                paths_builders[container.name] = paths.PathsBuilderFactory.get_path_builder(container)
        return ConfigureSourcesWorkflowStep(name, type_value, engine_size, step["configFiles"], rel_config_dir, sources,
                                            paths_builders, start_date, end_date, force_reimport,
                                            force_reimport_not_chunk_partitioned)

    @staticmethod
    def _parse_sources(step: dict, env_config: EnvConfig) -> List[Source]:
        sources = step["sources"]
        default_container = step["defaultContainer"]
        result = []
        for source in sources:
            if "future" not in source or not source["future"]:
                relation = source["relation"]
                relative_path = source["relativePath"]
                input_format = source["inputFormat"]
                extensions = source.get("extensions", [input_format])
                is_chunk_partitioned = source.get("isChunkPartitioned", False)
                is_date_partitioned = source.get("isDatePartitioned", False)
                loads_number_of_days = source.get("loadsNumberOfDays")
                offset_by_number_of_days = source.get("offsetByNumberOfDays")
                snapshot_validity_days = source.get("snapshotValidityDays")
                container_name = source.get("container", default_container)
                result.append(Source(
                    env_config.get_container(container_name),
                    relation,
                    relative_path,
                    input_format,
                    extensions,
                    is_chunk_partitioned,
                    is_date_partitioned,
                    loads_number_of_days,
                    offset_by_number_of_days,
                    snapshot_validity_days
                ))
        return result


class LoadDataWorkflowStep(WorkflowStep):
    collapse_partitions_on_load: bool

    def __init__(self, name, type_value, engine_size, collapse_partitions_on_load):
        super().__init__(name, type_value, engine_size)
        self.collapse_partitions_on_load = collapse_partitions_on_load

    def _execute(self, logger: logging.Logger, env_config: EnvConfig, rai_config: RaiConfig):
        rai.execute_query(logger, rai_config, env_config, q.DELETE_REFRESHED_SOURCES_DATA, readonly=False,
                          cancellation_token=self._stop_event)

        missed_resources = rai.execute_relation_json(logger, rai_config, env_config, constants.MISSED_RESOURCES_REL,
                                                     cancellation_token=self._stop_event)

        if not missed_resources:
            logger.info("Missed resources list is empty")

        # separate async and simple resources to avoid parallel writes to the same database by 2 different engines
        async_resources = []
        simple_resources = []
        for src in missed_resources:
            if self._resource_is_async(src):
                async_resources.append(src)
            else:
                simple_resources.append(src)

        for src in simple_resources:
            self._health_check(logger)
            self._load_source(logger, env_config, rai_config, src)

        if async_resources:
            for src in async_resources:
                self._health_check(logger)
                self._load_source(logger, env_config, rai_config, src)
            self.await_pending(env_config, logger, missed_resources)

    def await_pending(self, env_config, logger, missed_resources):
<<<<<<< HEAD
=======
        # todo: implement efficient snowflake data sync cancellation
>>>>>>> c1ccb149
        loop = get_or_create_eventloop()
        if loop.is_running():
            raise Exception('Waiting for resource would interrupt unexpected event loop - aborting to avoid confusion')
        pending = [src for src in missed_resources if self._resource_is_async(src)]
        pending_cos = [self._await_async_resource(logger, env_config, resource) for resource in pending]
        loop.run_until_complete(asyncio.gather(*pending_cos))

    async def _await_async_resource(self, logger: logging.Logger, env_config: EnvConfig, src):
        container = env_config.get_container(src["container"])
        config = EnvConfig.get_config(container)
        if ContainerType.SNOWFLAKE == container.type:
            await snow.await_data_sync(logger, config, src["resources"])

    def _load_source(self, logger: logging.Logger, env_config: EnvConfig, rai_config: RaiConfig, src):
        source_name = src["source"]
        if 'is_date_partitioned' in src and src['is_date_partitioned'] == 'Y':
            logger.info(f"Loading source '{source_name}' partitioned by date")
            if self.collapse_partitions_on_load:
                srcs = src["dates"]
                first_date = srcs[0]["date"]
                last_date = srcs[-1]["date"]

                logger.info(
                    f"Loading '{source_name}' all date partitions simultaneously, range {first_date} to {last_date}")

                resources = []
                for d in srcs:
                    resources += d["resources"]
                self._load_resource(logger, env_config, rai_config, resources, src)
            else:
                logger.info(f"Loading '{source_name}' one date partition at a time")
                for d in src["dates"]:
                    logger.info(f"Loading partition for date {d['date']}")

                    for res in d["resources"]:
                        self._load_resource(logger, env_config, rai_config, [res], src)
        else:
            logger.info(f"Loading source '{source_name}' not partitioned by date")
            if self.collapse_partitions_on_load:
                logger.info(f"Loading '{source_name}' all chunk partitions simultaneously")
                self._load_resource(logger, env_config, rai_config, src["resources"], src)
            else:
                logger.info(f"Loading '{source_name}' one chunk partition at a time")
                for res in src["resources"]:
                    self._load_resource(logger, env_config, rai_config, [res], src)

    @staticmethod
    def _resource_is_async(src):
        return True if ContainerType.SNOWFLAKE == ContainerType.from_source(src) else False

    def _load_resource(self, logger: logging.Logger, env_config: EnvConfig, rai_config: RaiConfig, resources,
                       src) -> None:
        try:
            container = env_config.get_container(src["container"])
            config = EnvConfig.get_config(container)
            if ContainerType.LOCAL == container.type or ContainerType.AZURE == container.type:
                query_with_input = q.load_resources(logger, config, resources, src)
                rai.execute_query(logger, rai_config, env_config, query_with_input.query, query_with_input.inputs,
                                  readonly=False, cancellation_token=self._stop_event)
            elif ContainerType.SNOWFLAKE == container.type:
                snow.begin_data_sync(logger, config, rai_config, resources, src)
        except KeyError as e:
            logger.error(f"Unsupported file type: {src['file_type']}. Skip the source: {src}", e)
        except ValueError as e:
            logger.error(f"Unsupported source type. Skip the source: {src}", e)


class LoadDataWorkflowStepFactory(WorkflowStepFactory):

    def _required_params(self, config: WorkflowConfig) -> List[str]:
        return [constants.COLLAPSE_PARTITIONS_ON_LOAD]

    def _get_step(self, logger: logging.Logger, config: WorkflowConfig, name, type_value, engine_size,
                  step: dict) -> WorkflowStep:
        collapse_partitions_on_load = config.step_params[constants.COLLAPSE_PARTITIONS_ON_LOAD]
        return LoadDataWorkflowStep(name, type_value, engine_size, collapse_partitions_on_load)


class MaterializeWorkflowStep(WorkflowStep):
    relations: List[str]
    materialize_jointly: bool

    def __init__(self, name, type_value, engine_size, relations, materialize_jointly):
        super().__init__(name, type_value, engine_size)
        self.relations = relations
        self.materialize_jointly = materialize_jointly

    def _execute(self, logger: logging.Logger, env_config: EnvConfig, rai_config: RaiConfig):
        if self.materialize_jointly:
            rai.execute_query(logger, rai_config, env_config, q.materialize(self.relations), readonly=False,
                              cancellation_token=self._stop_event)
        else:
            for relation in self.relations:
                rai.execute_query(logger, rai_config, env_config, q.materialize([relation]), readonly=False,
                                  cancellation_token=self._stop_event)


class MaterializeWorkflowStepFactory(WorkflowStepFactory):

    def _get_step(self, logger: logging.Logger, config: WorkflowConfig, name, type_value, engine_size,
                  step: dict) -> WorkflowStep:
        return MaterializeWorkflowStep(name, type_value, engine_size, step["relations"], step["materializeJointly"])


class ExportWorkflowStep(WorkflowStep):
    exports: List[Export]
    export_jointly: bool
    date_format: str
    end_date: str

    EXPORT_FUNCTION = {
        ContainerType.LOCAL:
            lambda logger, rai_config, env_config, exports, end_date, date_format, container, cancellation_token:
            save_csv_output(
                rai.execute_query_csv(logger, rai_config, env_config, q.export_relations_local(logger, exports),
                                      cancellation_token=cancellation_token), EnvConfig.get_config(container)),
        ContainerType.AZURE:
            lambda logger, rai_config, env_config, exports, end_date, date_format, container, cancellation_token:
            rai.execute_query(logger, rai_config, env_config,
                              q.export_relations_to_azure(logger, EnvConfig.get_config(container), exports, end_date,
                                                          date_format), cancellation_token=cancellation_token)
    }

    def __init__(self, name, type_value, engine_size, exports, export_jointly, date_format,
                 end_date):
        super().__init__(name, type_value, engine_size)
        self.exports = exports
        self.export_jointly = export_jointly
        self.date_format = date_format
        self.end_date = end_date

    def _execute(self, logger: logging.Logger, env_config: EnvConfig, rai_config: RaiConfig):
        exports = list(filter(lambda e: self._should_export(logger, rai_config, env_config, e), self.exports))
        if self.export_jointly:
            exports.sort(key=lambda e: e.container.name)
            container_groups = {container_name: list(group) for container_name, group in
                                groupby(exports, key=lambda e: e.container.name)}
            for container_name, grouped_exports in container_groups.items():
                container = env_config.get_container(container_name)
                ExportWorkflowStep.get_export_function(container)(logger, rai_config, env_config, grouped_exports,
                                                                  self.end_date, self.date_format, container,
                                                                  self._stop_event)
        else:
            for export in exports:
                container = export.container
                ExportWorkflowStep.get_export_function(container)(logger, rai_config, env_config, [export],
                                                                  self.end_date, self.date_format, container,
                                                                  self._stop_event)

    @staticmethod
    def get_export_function(container: Container):
        try:
            return ExportWorkflowStep.EXPORT_FUNCTION[container.type]
        except KeyError as ex:
            raise ValueError(f"Container type is not supported: {ex}")

    def _should_export(self, logger: logging.Logger, rai_config: RaiConfig, env_config: EnvConfig,
                       export: Export) -> bool:
        if export.snapshot_binding is None:
            return True
        logger.info(f"Checking validity of snapshot: {export.snapshot_binding}")
        current_date = datetime.strptime(self.end_date, self.date_format)
        query = q.get_snapshot_expiration_date(export.snapshot_binding, self.date_format)
        expiration_date_str = rai.execute_query_take_single(logger, rai_config, env_config, query,
                                                            cancellation_token=self._stop_event)
        # if nothing returned we opt for exporting the snapshot
        if expiration_date_str is None:
            return True
        expiration_date = datetime.strptime(expiration_date_str, self.date_format)
        should_export = expiration_date <= current_date
        if not should_export:
            logger.info(
                f"Skipping export of {export.relation}: defined as a snapshot and the current one is still valid")
        return should_export


class ExportWorkflowStepFactory(WorkflowStepFactory):

    def _required_params(self, config: WorkflowConfig) -> List[str]:
        return [constants.END_DATE]

    def _get_step(self, logger: logging.Logger, config: WorkflowConfig, name, type_value, engine_size,
                  step: dict) -> WorkflowStep:
        exports = self._load_exports(logger, config.env, step)
        end_date = config.step_params[constants.END_DATE]
        return ExportWorkflowStep(name, type_value, engine_size, exports, step["exportJointly"], step["dateFormat"],
                                  end_date)

    @staticmethod
    def _load_exports(logger: logging.Logger, env_config: EnvConfig, src) -> List[Export]:
        exports_json = src["exports"]
        default_container = src["defaultContainer"]
        exports = []
        for e in exports_json:
            if "future" not in e or not e["future"]:
                try:
                    exports.append(Export(meta_key=e.get("metaKey", []),
                                          relation=e["configRelName"],
                                          relative_path=e["relativePath"],
                                          file_type=FileType[e["type"].upper()],
                                          snapshot_binding=e.get("snapshotBinding"),
                                          container=env_config.get_container(e.get("container", default_container)),
                                          offset_by_number_of_days=e.get("offsetByNumberOfDays", 0)))
                except KeyError as ex:
                    logger.warning(f"Unsupported FileType: {ex}. Skipping export: {e}")
        return exports


class ExecuteCommandWorkflowStep(WorkflowStep):
    command: str

    def __init__(self, name, type_value, engine_size, command):
        super().__init__(name, type_value, engine_size)
        self.command = command

    def _execute(self, logger: logging.Logger, env_config: EnvConfig, rai_config: RaiConfig):
        process = subprocess.Popen(self.command, shell=True, text=True)
        exit_code = process.wait()
        if exit_code != 0:
            raise CommandExecutionException(self.command, process.returncode)


class ExecuteCommandWorkflowStepFactory(WorkflowStepFactory):

    def _get_step(self, logger: logging.Logger, config: WorkflowConfig, name, type_value, engine_size,
                  step: dict) -> WorkflowStep:
        return ExecuteCommandWorkflowStep(name, type_value, engine_size, step["command"])


DEFAULT_FACTORIES = MappingProxyType(
    {
        constants.CONFIGURE_SOURCES: ConfigureSourcesWorkflowStepFactory(),
        constants.INSTALL_MODELS: InstallModelWorkflowStepFactory(),
        constants.LOAD_DATA: LoadDataWorkflowStepFactory(),
        constants.MATERIALIZE: MaterializeWorkflowStepFactory(),
        constants.EXPORT: ExportWorkflowStepFactory(),
        constants.EXECUTE_COMMAND: ExecuteCommandWorkflowStepFactory()
    }
)


class WorkflowExecutor:
    logger: logging.Logger
    config: WorkflowConfig
    resource_manager: ResourceManager
    workflow_id: str
    steps: dict[str, WorkflowStep]

    def __init__(self, logger: logging.Logger, config: WorkflowConfig, resource_manager: ResourceManager,
                 workflow_id: str, steps):
        self.logger = logger
        self.config = config
        self.resource_manager = resource_manager
        self.steps = steps
        self.workflow_id = workflow_id

    def run(self):
        rai_config = self.resource_manager.get_rai_config()
        account_name = self.config.env.rai_cloud_account
        rest_client = SemanticSearchRestClient(self.logger, self.config.env.semantic_search_base_url,
                                               self.config.env.semantic_search_pod_prefix)

        if self.config.recover:
            # Load Retry transitions
            transitions_to_retry = WorkflowExecutor.filter_transitions(WorkflowExecutor.read_transitions(
                rest_client.get_enabled_transitions(rai_config, account_name, self.workflow_id)),
                type=TransitionType.RETRY)
            # Fire retry transitions and get start transitions
            available_transitions = WorkflowExecutor.filter_transitions(
                self.fire_transitions(transitions_to_retry, self.workflow_id, rest_client, rai_config),
                type=TransitionType.START)
        else:
            self.logger.info(f"Activating batch for workflow '{self.config.workflow}'")
            rest_client.activate_workflow(rai_config, account_name, self.workflow_id)
            available_transitions = WorkflowExecutor.filter_transitions(WorkflowExecutor.read_transitions(
                rest_client.get_enabled_transitions(rai_config, account_name, self.workflow_id)),
                type=TransitionType.START)

        steps = []
        for transition in available_transitions:
            steps.append(self.steps[transition.step])
        # Fire initial transitions
        if available_transitions:
            available_transitions = self.fire_transitions(available_transitions, self.workflow_id, rest_client,
                                                          rai_config)

        failed_steps = {}
        with concurrent.futures.ThreadPoolExecutor() as executor:
            # Schedule initial steps execution concurrently
            futures = {
                executor.submit(step.execute, self.logger, self.config.env, rai_config, self.resource_manager,
                                self.config.step_timeout.get(step.name, 0)): step for step in steps}
            # Continuously check for completed tasks and submit new ones
            while True:
                completed_futures, _ = concurrent.futures.wait(futures, return_when=concurrent.futures.FIRST_COMPLETED)
                # Check for completion status of steps associated with completed futures
                next_transitions = []
                for completed_future in completed_futures:
                    step, type = completed_future.result()
                    self.logger.debug(f"Step '{step.name}' completed with status '{type}'")
                    if type == TransitionType.FAIL:
                        failed_steps[step.name] = step
                    del futures[completed_future]  # Remove the completed future
                    next_transitions += WorkflowExecutor.filter_transitions(available_transitions, step=step.name,
                                                                            type=type)
                if next_transitions:
                    available_transitions = self.fire_transitions(next_transitions, self.workflow_id, rest_client,
                                                                  rai_config)
                    # Print timings
                    for t in next_transitions:
                        if t.step not in failed_steps.keys():
                            self.print_step_timings(rest_client, self.workflow_id, t.step)
                    # Schedule new steps execution concurrently
                    transitions_to_start = WorkflowExecutor.filter_transitions(available_transitions,
                                                                               type=TransitionType.START)
                    available_steps = []
                    for transition in transitions_to_start:
                        available_steps.append(self.steps[transition.step])
                    if available_steps:
                        available_transitions = self.fire_transitions(transitions_to_start, self.workflow_id,
                                                                      rest_client, rai_config)
                        futures.update({executor.submit(step.execute, self.logger, self.config.env, rai_config,
                                                        self.resource_manager,
                                                        self.config.step_timeout.get(step.name, 0)): step for step in
                                        available_steps})
                # If any steps failed, exit the loop
                if failed_steps:
                    self.logger.debug("Workflow execution failed. Cancel all futures and stop running steps.")
                    for future in futures:
                        # Cancel all pending futures
                        future.cancel()
                        # Stop all running steps
                        futures.get(future).stop()
                    raise Exception(
                        f"Workflow execution failed. List of failed steps: {', '.join(str(s) for s in failed_steps)}")
                # If all transitions have been completed, exit the loop
                if not futures:
                    break
        self.print_workflow_timings(rest_client, self.workflow_id)

    def fire_transitions(self, transitions, workflow_id, rest_client, rai_config) -> [Transition]:
        transitions_json = json.dumps(Transitions(transitions).to_json_dict())
        rsp = rest_client.fire_transition(rai_config, self.config.env.rai_cloud_account, workflow_id,
                                          transitions_json)
        return WorkflowExecutor.read_transitions(rsp)

    def print_workflow_timings(self, rest_client: SemanticSearchRestClient, workflow_id: str) -> None:
        rai_config = self.resource_manager.get_rai_config()
        account_name = self.config.env.rai_cloud_account
        rsp = rest_client.get_workflow_summary(rai_config, account_name, workflow_id)
        steps = rsp["steps"]
        self.logger.info("Workflow execution summary")
        for step in steps:
            execution_time = step["executionTime"]
            self.logger.info(f"{step['name']}({step['type']}) finished in {format_duration(execution_time)}")
        type_groups = {step_type: list(group) for step_type, group in
                       groupby(steps, key=lambda e: e['type'])}
        for step_type, group_steps in type_groups.items():
            if len(group_steps) > 1:
                execution_time = sum([step["executionTime"] for step in group_steps])
                self.logger.info(f"{step_type} steps execution time is {format_duration(execution_time)}")
        self.logger.info(f"Total workflow execution time is {format_duration(rsp['executionTime'])}")

    def print_step_timings(self, rest_client: SemanticSearchRestClient, workflow_id: str, step_name: str) -> None:
        rai_config = self.resource_manager.get_rai_config()
        account_name = self.config.env.rai_cloud_account
        rsp = rest_client.get_step_summary(rai_config, account_name, workflow_id, step_name)
        self.logger.info(f"{step_name}({rsp['type']}) finished in {format_duration(rsp['executionTime'])}")

    @staticmethod
    def read_transitions(rsp) -> [Transition]:
        transitions = []
        for item in rsp["transitions"]:
            transitions.append(
                Transition(item['workflowId'], item['step'], item['timestamp'], TransitionType[item['type'].upper()]))
        return transitions

    @staticmethod
    def filter_transitions(transitions, type=None, step=None) -> [Transition]:
        filtered_items = list(
            filter(lambda transition: (transition.step == step or step is None) and
                                      (transition.type == type or type is None),
                   transitions))
        return filtered_items

    @staticmethod
    def init(logger: logging.Logger, config: WorkflowConfig, resource_manager: ResourceManager,
             factories: dict[str, WorkflowStepFactory] = MappingProxyType({})):
        logger = logger.getChild("workflow")
        rai_config = resource_manager.get_rai_config()

        extended_factories = {**DEFAULT_FACTORIES, **factories}
        workflow_info = rai.execute_relation_json(logger, rai_config, config.env,
                                                  build_relation_path(constants.WORKFLOW_JSON_REL,
                                                                      config.workflow), ignore_problems=True)
        steps_json = workflow_info["steps"]
        if not steps_json:
            raise ValueError(f"Config `{config.workflow}` doesn't have workflow steps")
        steps = {}
        for step in steps_json:
            step_type = step["type"]
            step_name = step["name"]
            if step_type not in extended_factories:
                logger.warning(f"Step '{step_type}' is not supported")
            else:
                steps[step_name] = extended_factories.get(step_type).get_step(logger, config, step)
        return WorkflowExecutor(logger, config, resource_manager, workflow_info["remoteId"], steps)<|MERGE_RESOLUTION|>--- conflicted
+++ resolved
@@ -18,18 +18,7 @@
     Transition, Transitions, TransitionType
 from workflow.manager import ResourceManager
 from workflow.utils import save_csv_output, format_duration, build_models, extract_date_range, build_relation_path, \
-<<<<<<< HEAD
-    get_common_model_relative_path, get_or_create_eventloop
-
-
-class WorkflowStepState(str, Enum):
-    INIT = 'INIT'
-    IN_PROGRESS = 'IN_PROGRESS'
-    SUCCESS = 'SUCCESS'
-    FAILED = 'FAILED'
-=======
     get_or_create_eventloop
->>>>>>> c1ccb149
 
 
 @dataclasses.dataclass
@@ -392,10 +381,7 @@
             self.await_pending(env_config, logger, missed_resources)
 
     def await_pending(self, env_config, logger, missed_resources):
-<<<<<<< HEAD
-=======
         # todo: implement efficient snowflake data sync cancellation
->>>>>>> c1ccb149
         loop = get_or_create_eventloop()
         if loop.is_running():
             raise Exception('Waiting for resource would interrupt unexpected event loop - aborting to avoid confusion')
