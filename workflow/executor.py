import dataclasses
import logging
import time
from datetime import datetime
from enum import Enum
from itertools import groupby
from types import MappingProxyType
from typing import List, Dict

from more_itertools import peekable

from workflow import query as q, paths, rai, constants
from workflow.common import EnvConfig, RaiConfig, Source, BatchConfig, Export, FileType
from workflow.manager import ResourceManager
from workflow.utils import save_csv_output, format_duration, build_models, extract_date_range, build_relation_path, \
    get_common_model_relative_path

CONFIGURE_SOURCES = 'ConfigureSources'
INSTALL_MODELS = 'InstallModels'
LOAD_DATA = 'LoadData'
# not supported
INVOKE_SOLVER = 'InvokeSolver'
MATERIALIZE = 'Materialize'
EXPORT = 'Export'


class WorkflowRunMode(Enum):
    LOCAL = 'local'
    REMOTE = 'remote'

    def __str__(self):
        return self.value


class WorkflowStepState(str, Enum):
    INIT = 'INIT'
    IN_PROGRESS = 'IN_PROGRESS'
    SUCCESS = 'SUCCESS'
    FAILED = 'FAILED'


@dataclasses.dataclass
class WorkflowConfig:
    env: EnvConfig
    run_mode: WorkflowRunMode
    batch_config: BatchConfig
    recover: bool
    recover_step: str
    selected_steps: List[str]
    step_params: dict


class WorkflowStep:
    idt: str
    name: str
    state: WorkflowStepState
    timing: int
    engine_size: str

    def __init__(self, idt, name, state, timing, engine_size):
        self.idt = idt
        self.name = name
        self.state = state
        self.time = timing
        self.engine_size = engine_size

    def execute(self, logger: logging.Logger, env_config: EnvConfig, rai_config: RaiConfig):
        raise NotImplementedError("This class is abstract")


class WorkflowStepFactory:

    def get_step(self, logger: logging.Logger, config: WorkflowConfig, step: dict) -> WorkflowStep:
        idt = step["idt"]
        name = step["name"]
        engine_size = str.upper(step["engineSize"]) if "engineSize" in step else None
        state = WorkflowStepState(step.get("state"))
        timing = step.get("executionTime", 0)

        self._validate_params(config, step)
        return self._get_step(logger, config, idt, name, state, timing, engine_size, step)

    def _get_step(self, logger: logging.Logger, config: WorkflowConfig, idt, name, state, timing, engine_size,
                  step: dict) -> WorkflowStep:
        raise NotImplementedError("This class is abstract")

    def _required_params(self, config: WorkflowConfig) -> List[str]:
        return []

    def _validate_params(self, config: WorkflowConfig, step: dict) -> None:
        params = self._required_params(config)
        missed_params = []
        for param in params:
            if param not in config.step_params:
                missed_params.append(param)
        if missed_params:
            raise ValueError(f"Workflow config doesn't have required parameters for {step['name']} : '{missed_params}'")


class InstallModelsStep(WorkflowStep):
    rel_config_dir: str
    model_files: List[str]

    def __init__(self, idt, name, state, timing, engine_size, rel_config_dir, model_files):
        super().__init__(idt, name, state, timing, engine_size)
        self.rel_config_dir = rel_config_dir
        self.model_files = model_files

    def execute(self, logger: logging.Logger, env_config: EnvConfig, rai_config: RaiConfig):
        logger.info("Executing InstallModel step..")

        rai.install_models(logger, rai_config, build_models(self.model_files, self.rel_config_dir))


class InstallModelWorkflowStepFactory(WorkflowStepFactory):

    def _required_params(self, config: WorkflowConfig) -> List[str]:
        return [constants.REL_CONFIG_DIR]

    def _get_step(self, logger: logging.Logger, config: WorkflowConfig, idt, name, state, timing, engine_size,
                  step: dict) -> WorkflowStep:
        rel_config_dir = config.step_params[constants.REL_CONFIG_DIR]
        return InstallModelsStep(idt, name, state, timing, engine_size, rel_config_dir, step["modelFiles"])


class ConfigureSourcesWorkflowStep(WorkflowStep):
    config_files: List[str]
    rel_config_dir: str
    sources: List[Source]
    paths_builder: paths.PathsBuilder
    start_date: str
    end_date: str
    force_reimport: bool
    force_reimport_not_chunk_partitioned: bool

    def __init__(self, idt, name, state, timing, engine_size, config_files, rel_config_dir, sources, paths_builder,
                 start_date, end_date, force_reimport, force_reimport_not_chunk_partitioned):
        super().__init__(idt, name, state, timing, engine_size)
        self.config_files = config_files
        self.rel_config_dir = rel_config_dir
        self.sources = sources
        self.paths_builder = paths_builder
        self.start_date = start_date
        self.end_date = end_date
        self.force_reimport = force_reimport
        self.force_reimport_not_chunk_partitioned = force_reimport_not_chunk_partitioned

    def execute(self, logger: logging.Logger, env_config: EnvConfig, rai_config: RaiConfig):
        logger.info("Executing ConfigureSources step..")

        rai.install_models(logger, rai_config, build_models(self.config_files, self.rel_config_dir))

        self._inflate_sources(logger)
        # mark declared sources for reimport
        rai.execute_query(logger, rai_config, q.discover_reimport_sources(self.sources, self.force_reimport,
                                                                          self.force_reimport_not_chunk_partitioned),
                          readonly=False)
        # populate declared sources
        rai.execute_query(logger, rai_config, q.populate_source_configs(self.sources), readonly=False)

    def _inflate_sources(self, logger: logging.Logger):
        for src in self.sources:
            logger.info(f"Inflating source: '{src.relation}'")
<<<<<<< HEAD
            date_range = []

            # For snapshot sources we restrict the `loads_number_of_days` to the `snapshot_validity_days` minus
            # `offset_by_number_of_days` if the former is set, so we take a full data range to seek the latest
            # snapshot within. Otherwise, we use the `loads_number_of_days` as is.
            # Note: `offset_by_number_of_days` must be less than or equal to `snapshot_validity_days`.
            if src.is_date_partitioned:
                offset_by_number_of_days = src.offset_by_number_of_days if src.offset_by_number_of_days else 0
                loads_number_of_days = src.snapshot_validity_days - offset_by_number_of_days \
                    if src.snapshot_validity_days else src.loads_number_of_days
                if loads_number_of_days < 0:
                    raise ValueError(f"Values must be: `offset_by_number_of_days` <= `snapshot_validity_days`")
                date_range.extend(extract_date_range(logger, self.start_date, self.end_date, loads_number_of_days,
                                                     offset_by_number_of_days))
=======
            days = []
            if src.is_date_partitioned:
                days.extend(extract_date_range(logger, self.start_date, self.end_date, src.loads_number_of_days,
                                               src.offset_by_number_of_days))
>>>>>>> 4ede5296

            inflated_paths = self.paths_builder.build(logger, days, src.relative_path, src.extensions,
                                                      src.is_date_partitioned)
            if src.is_date_partitioned:
                # after inflating we take the last `src.loads_number_of_days` days and reduce into an array of paths
                inflated_paths.sort(key=lambda v: v.as_of_date)
                grouped_inflated_paths = {date: list(group) for date, group in
                                          groupby(inflated_paths, key=lambda v: v.as_of_date)}
                inflated_paths = [path for date, path in grouped_inflated_paths[-src.loads_number_of_days:].items()]

            src.paths = inflated_paths


class ConfigureSourcesWorkflowStepFactory(WorkflowStepFactory):

    def _validate_params(self, config: WorkflowConfig, step: dict) -> None:
        super()._validate_params(config, step)
        end_date = config.step_params[constants.END_DATE]
        sources = self._parse_sources(step["sources"])
        if not end_date:
            for s in sources:
                if s.is_date_partitioned:
                    raise ValueError(f"End date is required for date partitioned source: {s.relation}")

    def _required_params(self, config: WorkflowConfig) -> List[str]:
        required_params = [constants.REL_CONFIG_DIR, constants.START_DATE, constants.END_DATE]
        if config.run_mode == WorkflowRunMode.LOCAL:
            required_params.append(constants.LOCAL_DATA_DIR)
        return required_params

    def _get_step(self, logger: logging.Logger, config: WorkflowConfig, idt, name, state, timing, engine_size,
                  step: dict) -> WorkflowStep:
        if config.run_mode == WorkflowRunMode.LOCAL:
            local_data_dir = config.step_params[constants.LOCAL_DATA_DIR]
            paths_builder = paths.LocalPathsBuilder(local_data_dir)
        elif config.run_mode == WorkflowRunMode.REMOTE:
            paths_builder = paths.RemotePathsBuilder(config.env)
        else:
            raise Exception("unsupported mode")
        rel_config_dir = config.step_params[constants.REL_CONFIG_DIR]
        sources = self._parse_sources(step["sources"])
        start_date = config.step_params[constants.START_DATE]
        end_date = config.step_params[constants.END_DATE]
        force_reimport = config.step_params.get(constants.FORCE_REIMPORT, False)
        force_reimport_not_chunk_partitioned = config.step_params.get(constants.FORCE_REIMPORT_NOT_CHUNK_PARTITIONED,
                                                                      False)
        return ConfigureSourcesWorkflowStep(idt, name, state, timing, engine_size, step["configFiles"], rel_config_dir,
                                            sources, paths_builder, start_date, end_date, force_reimport,
                                            force_reimport_not_chunk_partitioned)

    @staticmethod
    def _parse_sources(sources: List[Dict]) -> List[Source]:
        result = []
        for source in sources:
            if "future" not in source or not source["future"]:
                relation = source["relation"]
                relative_path = source["relativePath"]
                input_format = source["inputFormat"]
                extensions = source.get("extensions", [input_format])
                is_chunk_partitioned = source.get("isChunkPartitioned", False)
                is_date_partitioned = source.get("isDatePartitioned", False)
                loads_number_of_days = source.get("loadsNumberOfDays")
                offset_by_number_of_days = source.get("offsetByNumberOfDays")
                snapshot_validity_days = source.get("snapshotValidityDays")
                result.append(Source(
                    relation,
                    relative_path,
                    input_format,
                    extensions,
                    is_chunk_partitioned,
                    is_date_partitioned,
                    loads_number_of_days,
                    offset_by_number_of_days,
                    snapshot_validity_days
                ))
        return result


class LoadDataWorkflowStep(WorkflowStep):
    collapse_partitions_on_load: bool

    def __init__(self, idt, name, state, timing, engine_size, collapse_partitions_on_load):
        super().__init__(idt, name, state, timing, engine_size)
        self.collapse_partitions_on_load = collapse_partitions_on_load

    def execute(self, logger: logging.Logger, env_config: EnvConfig, rai_config: RaiConfig):
        logger.info("Executing LoadData step..")

        rai.execute_query(logger, rai_config, q.DELETE_REFRESHED_SOURCES_DATA, readonly=False)

        missed_resources = rai.execute_relation_json(logger, rai_config, constants.MISSED_RESOURCES_REL)

        if not missed_resources:
            logger.info("Missed resources list is empty")

        for src in missed_resources:
            self._load_source(logger, env_config, rai_config, src)

    def _load_source(self, logger: logging.Logger, env_config: EnvConfig, rai_config: RaiConfig, src):
        source_name = src["source"]
        if 'is_date_partitioned' in src and src['is_date_partitioned'] == 'Y':
            if self.collapse_partitions_on_load:
                srcs = src["dates"]
                first_date = srcs[0]["date"]
                last_date = srcs[-1]["date"]

                logger.info(
                    f"Loading '{source_name}' from all partitions simultaneously, range {first_date} to {last_date}")

                resources = []
                for d in srcs:
                    resources += d["resources"]
                self._load_resource(logger, env_config, rai_config, resources, src)
            else:
                logger.info(f"Loading '{source_name}' one partition at a time")
                for d in src["dates"]:
                    logger.info(f"Loading partition for date {d['date']}")

                    resources = d["resources"]
                    self._load_resource(logger, env_config, rai_config, resources, src)
        else:
            logger.info(f"Loading source '{source_name}' not partitioned by date ")
            self._load_resource(logger, env_config, rai_config, src["resources"], src)

    @staticmethod
    def _load_resource(logger: logging.Logger, env_config: EnvConfig, rai_config: RaiConfig, resources, src) -> None:
        try:
            rai.execute_query(logger, rai_config, q.load_resources(logger, env_config, resources, src), readonly=False)
        except KeyError as e:
            logger.error(f"Unsupported file type: {src['file_type']}. Skip the source: {src}", e)
        except ValueError as e:
            logger.error(f"Unsupported source type. Skip the source: {src}", e)


class LoadDataWorkflowStepFactory(WorkflowStepFactory):

    def _required_params(self, config: WorkflowConfig) -> List[str]:
        return [constants.COLLAPSE_PARTITIONS_ON_LOAD]

    def _get_step(self, logger: logging.Logger, config: WorkflowConfig, idt, name, state, timing, engine_size,
                  step: dict) -> WorkflowStep:
        collapse_partitions_on_load = config.step_params[constants.COLLAPSE_PARTITIONS_ON_LOAD]
        return LoadDataWorkflowStep(idt, name, state, timing, engine_size, collapse_partitions_on_load)


class MaterializeWorkflowStep(WorkflowStep):
    relations: List[str]
    materialize_jointly: bool

    def __init__(self, idt, name, state, timing, engine_size, relations, materialize_jointly):
        super().__init__(idt, name, state, timing, engine_size)
        self.relations = relations
        self.materialize_jointly = materialize_jointly

    def execute(self, logger: logging.Logger, env_config: EnvConfig, rai_config: RaiConfig):
        logger.info("Executing Materialize step..")

        if self.materialize_jointly:
            rai.execute_query(logger, rai_config, q.materialize(self.relations), readonly=False)
        else:
            for relation in self.relations:
                rai.execute_query(logger, rai_config, q.materialize([relation]), readonly=False)


class MaterializeWorkflowStepFactory(WorkflowStepFactory):

    def _get_step(self, logger: logging.Logger, config: WorkflowConfig, idt, name, state, timing, engine_size,
                  step: dict) -> WorkflowStep:
        return MaterializeWorkflowStep(idt, name, state, timing, engine_size, step["relations"],
                                       step["materializeJointly"])


class ExportWorkflowStep(WorkflowStep):
    exports: List[Export]
    export_jointly: bool
    date_format: str
    end_date: str

    def __init__(self, idt, name, state, timing, engine_size, exports, export_jointly, date_format, end_date):
        super().__init__(idt, name, state, timing, engine_size)
        self.exports = exports
        self.export_jointly = export_jointly
        self.date_format = date_format
        self.end_date = end_date

    def execute(self, logger: logging.Logger, env_config: EnvConfig, rai_config: RaiConfig):
        logger.info("Executing Export step..")

        exports = list(filter(lambda e: self._should_export(logger, rai_config, e), self.exports))
        if self.export_jointly:
            self._export(logger, env_config, rai_config, exports)
        else:
            for export in exports:
                self._export(logger, env_config, rai_config, [export])

    def _should_export(self, logger: logging.Logger, rai_config: RaiConfig, export: Export) -> bool:
        if export.snapshot_binding is None:
            return True
        logger.info(f"Checking validity of snapshot: {export.snapshot_binding}")
        current_date = datetime.strptime(self.end_date, self.date_format)
        query = q.get_snapshot_expiration_date(export.snapshot_binding, self.date_format)
        expiration_date_str = rai.execute_query_take_single(logger, rai_config, query)
        # if nothing returned we opt for exporting the snapshot
        if expiration_date_str is None:
            return True
        expiration_date = datetime.strptime(expiration_date_str, self.date_format)
        should_export = expiration_date <= current_date
        if not should_export:
            logger.info(
                f"Skipping export of {export.relation}: defined as a snapshot and the current one is still valid")
        return should_export

    def _export(self, logger: logging.Logger, env_config: EnvConfig, rai_config: RaiConfig, exports):
        raise NotImplementedError("This class is abstract")


class ExportWorkflowStepFactory(WorkflowStepFactory):

    def _required_params(self, config: WorkflowConfig) -> List[str]:
        required_params = []
        if config.run_mode == WorkflowRunMode.LOCAL:
            required_params.append(constants.OUTPUT_ROOT)
        elif config.run_mode == WorkflowRunMode.REMOTE:
            required_params.append(constants.END_DATE)
        return required_params

    def _get_step(self, logger: logging.Logger, config: WorkflowConfig, idt, name, state, timing, engine_size,
                  step: dict) -> WorkflowStep:
        exports = self._load_exports(logger, step)
        end_date = config.step_params[constants.END_DATE]
        if config.run_mode == WorkflowRunMode.LOCAL:
            output_root = config.step_params[constants.OUTPUT_ROOT]
            return LocalExportWorkflowStep(idt, name, state, timing, engine_size, exports, step["exportJointly"],
                                           step["dateFormat"], end_date, output_root)
        elif config.run_mode == WorkflowRunMode.REMOTE:
            return RemoteExportWorkflowStep(idt, name, state, timing, engine_size, exports, step["exportJointly"],
                                            step["dateFormat"], end_date)
        else:
            raise Exception("Unsupported mode")

    @staticmethod
    def _load_exports(logger: logging.Logger, src) -> List[Export]:
        exports_json = src["exports"]
        exports = []
        for e in exports_json:
            if "future" not in e or not e["future"]:
                try:
                    meta_key = e["metaKey"] if "metaKey" in e else []
                    file_type_str = e["type"].upper()
                    snapshot_binding = e["snapshotBinding"] if "snapshotBinding" in e else None
                    offset_by_number_of_days = e["offsetByNumberOfDays"] if "offsetByNumberOfDays" in e else 0
                    cfg = Export(meta_key, e["configRelName"], e["relativePath"], FileType[file_type_str],
                                 snapshot_binding, offset_by_number_of_days)
                    exports.append(cfg)
                except KeyError as ex:
                    logger.warning(f"Unsupported FileType: {ex}. Skipping export: {e}.")
        return exports


class LocalExportWorkflowStep(ExportWorkflowStep):
    output_root: str

    def __init__(self, idt, name, state, timing, engine_size, exports, export_jointly, date_format, end_date,
                 output_root):
        super().__init__(idt, name, state, timing, engine_size, exports, export_jointly, date_format, end_date)
        self.output_root = output_root

    def _export(self, logger: logging.Logger, env_config: EnvConfig, rai_config: RaiConfig, exports):
        save_csv_output(
            rai.execute_query_csv(logger, rai_config, q.export_relations_local(logger, exports)),
            self.output_root)


class RemoteExportWorkflowStep(ExportWorkflowStep):
    def __init__(self, idt, name, state, timing, engine_size, exports, export_jointly, date_format, end_date):
        super().__init__(idt, name, state, timing, engine_size, exports, export_jointly, date_format, end_date)

    def _export(self, logger: logging.Logger, env_config: EnvConfig, rai_config: RaiConfig, exports):
        rai.execute_query(
            logger, rai_config,
            q.export_relations_remote(logger, env_config, exports, self.end_date, self.date_format))


DEFAULT_FACTORIES = MappingProxyType(
    {
        CONFIGURE_SOURCES: ConfigureSourcesWorkflowStepFactory(),
        INSTALL_MODELS: InstallModelWorkflowStepFactory(),
        LOAD_DATA: LoadDataWorkflowStepFactory(),
        MATERIALIZE: MaterializeWorkflowStepFactory(),
        EXPORT: ExportWorkflowStepFactory()
    }
)


class WorkflowExecutor:
    logger: logging.Logger
    config: WorkflowConfig
    resource_manager: ResourceManager
    steps: List[WorkflowStep]

    def __init__(self, logger: logging.Logger, config: WorkflowConfig, resource_manager: ResourceManager, steps):
        self.logger = logger
        self.config = config
        self.resource_manager = resource_manager
        self.steps = steps

    def run(self):
        recover_step_reached = False
        rai_config = self.resource_manager.get_rai_config()
        steps_iter = peekable(self.steps)
        for step in steps_iter:
            if self.config.selected_steps:
                if step.name not in self.config.selected_steps:
                    self.logger.info(f"Step {step.name} (id='{step.idt}') is not selected. Skipping..")
                    continue
            else:
                # `recover_step` option has higher priority than `recover` option
                if self.config.recover_step and not recover_step_reached:
                    if step.name == self.config.recover_step:
                        recover_step_reached = True
                    if not recover_step_reached:
                        self.logger.info(
                            f"Recovery... Skipping the step {step.name} (id='{step.idt}') till reach recovery step")
                        continue
                elif self.config.recover and step.state == WorkflowStepState.SUCCESS:
                    self.logger.info(f"Recovery... Skipping the successful step {step.name} (id='{step.idt}')")
                    continue

            start_time = time.time()
            rai.execute_query(self.logger, rai_config,
                              q.update_step_state(step.idt, WorkflowStepState.IN_PROGRESS.name), readonly=False,
                              ignore_problems=True)
            try:
                if step.engine_size:
                    self.resource_manager.add_engine(step.engine_size)
                    step.execute(self.logger, self.config.env, self.resource_manager.get_rai_config(step.engine_size))
                    next_step = steps_iter.peek(None)
                    if next_step and next_step.engine_size != step.engine_size:
                        self.resource_manager.remove_engine(step.engine_size)
                else:
                    step.execute(self.logger, self.config.env, rai_config)

                end_time = time.time()
                execution_time = end_time - start_time
                query = "\n".join([q.update_step_state(step.idt, WorkflowStepState.SUCCESS.name),
                                   q.update_execution_time(step.idt, execution_time)])
                rai.execute_query(self.logger, rai_config, query, readonly=False)
            except Exception as e:
                rai.execute_query(self.logger, rai_config,
                                  q.update_step_state(step.idt, WorkflowStepState.FAILED.name), readonly=False,
                                  ignore_problems=True)
                if step.engine_size:
                    self.resource_manager.remove_engine(step.engine_size)
                raise e

            self.logger.info(f"{step.name} (id='{step.idt}') finished in {format_duration(execution_time)}")

    def print_timings(self) -> None:
        rai_config = self.resource_manager.get_rai_config()
        relation = build_relation_path(constants.WORKFLOW_JSON_REL, self.config.batch_config.name)
        workflow_info = rai.execute_relation_json(self.logger, rai_config, relation, ignore_problems=True)
        steps = workflow_info["steps"]
        for step in steps:
            execution_time = step["executionTime"]
            self.logger.info(f"{step['name']} (id={step['idt']}) finished in {format_duration(execution_time)}")
        self.logger.info(f"Total workflow execution time is {format_duration(workflow_info['totalTime'])}")

    @staticmethod
    def init(logger: logging.Logger, config: WorkflowConfig, resource_manager: ResourceManager,
             factories: dict[str, WorkflowStepFactory] = MappingProxyType({}),
             models: dict[str, str] = MappingProxyType({})):
        logger = logger.getChild("workflow")
        rai_config = resource_manager.get_rai_config()

        if not config.recover and not config.recover_step:
            # Install common model for workflow manager
            core_models = build_models(constants.COMMON_MODEL, get_common_model_relative_path(__file__))
            extended_models = {**core_models, **models}
            rai.install_models(logger, rai_config, extended_models)
            # Load batch config
            rai.load_json(logger, rai_config,
                          build_relation_path(constants.CONFIG_BASE_RELATION, config.batch_config.name),
                          config.batch_config.content)
            # Init workflow steps
            rai.execute_query(logger, rai_config, q.init_workflow_steps(config.batch_config.name), readonly=False)

        extended_factories = {**DEFAULT_FACTORIES, **factories}
        workflow_info = rai.execute_relation_json(logger, rai_config,
                                                  build_relation_path(constants.WORKFLOW_JSON_REL,
                                                                      config.batch_config.name), ignore_problems=True)
        steps_json = workflow_info["steps"]
        if not steps_json:
            raise ValueError(f"Config `{config.batch_config.name}` doesn't have workflow steps")
        steps = []
        for step in steps_json:
            step_type = step["type"]
            if step_type not in extended_factories:
                logger.warning(f"Step '{step_type}' is not supported")
            else:
                steps.append(extended_factories.get(step_type).get_step(logger, config, step))
        return WorkflowExecutor(logger, config, resource_manager, steps)<|MERGE_RESOLUTION|>--- conflicted
+++ resolved
@@ -161,8 +161,7 @@
     def _inflate_sources(self, logger: logging.Logger):
         for src in self.sources:
             logger.info(f"Inflating source: '{src.relation}'")
-<<<<<<< HEAD
-            date_range = []
+            days = []
 
             # For snapshot sources we restrict the `loads_number_of_days` to the `snapshot_validity_days` minus
             # `offset_by_number_of_days` if the former is set, so we take a full data range to seek the latest
@@ -174,14 +173,8 @@
                     if src.snapshot_validity_days else src.loads_number_of_days
                 if loads_number_of_days < 0:
                     raise ValueError(f"Values must be: `offset_by_number_of_days` <= `snapshot_validity_days`")
-                date_range.extend(extract_date_range(logger, self.start_date, self.end_date, loads_number_of_days,
-                                                     offset_by_number_of_days))
-=======
-            days = []
-            if src.is_date_partitioned:
-                days.extend(extract_date_range(logger, self.start_date, self.end_date, src.loads_number_of_days,
-                                               src.offset_by_number_of_days))
->>>>>>> 4ede5296
+                days.extend(extract_date_range(logger, self.start_date, self.end_date, loads_number_of_days,
+                                               offset_by_number_of_days))
 
             inflated_paths = self.paths_builder.build(logger, days, src.relative_path, src.extensions,
                                                       src.is_date_partitioned)
