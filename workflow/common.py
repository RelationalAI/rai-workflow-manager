import dataclasses
from enum import Enum, EnumMeta
from typing import List, Any

from workflow.constants import AZURE_EXPORT_ACCOUNT, AZURE_EXPORT_CONTAINER, AZURE_EXPORT_DATA_PATH, \
    AZURE_EXPORT_NUM_FILES, AZURE_EXPORT_SAS, AZURE_IMPORT_ACCOUNT, AZURE_IMPORT_CONTAINER, AZURE_IMPORT_DATA_PATH, \
    AZURE_IMPORT_SAS
from railib import api


class MetaEnum(EnumMeta):
    def __contains__(cls, item):
        try:
            cls(item)
        except ValueError:
            return False
        return True


class BaseEnum(Enum, metaclass=MetaEnum):
    pass


class FileFormat(str, BaseEnum):
    CSV = '.csv'
    JSON = '.json'
    JSONL = '.jsonl'
    CSV_GZ = '.csv.gz'
    JSON_GZ = '.csv.gz'
    JSONL_GZ = '.csv.gz'

    @staticmethod
    def is_supported(file_name):
        """
        Check if file has supported format
        :param file_name: File name
        :return: True if a file name ends with supported file format
        """
        for f in FileFormat:
            if file_name.endswith(f):
                return True
        return False


class FileType(str, BaseEnum):
    CSV = 'CSV'
    JSON = 'JSON'
    JSONL = 'JSONL'


class SourceType(Enum):
    LOCAL = 1
    REMOTE = 2

    @staticmethod
    def from_source(src):
        if 'is_local' in src and src['is_local'] == 'Y':
            return SourceType.LOCAL
        elif 'is_remote' in src and src['is_remote'] == 'Y':
            return SourceType.REMOTE
        else:
            raise ValueError("Source is neither local nor remote.")


@dataclasses.dataclass
class Source:
    relation: str
    relative_path: str
    input_format: str
<<<<<<< HEAD
    paths: List[str]
    is_chunk_partitioned: bool
    is_date_partitioned: bool
=======
    extensions: List[str]
    is_partitioned: bool
    is_master: bool
    loads_number_of_days: int
    offset_by_number_of_days: int
    paths: List[str]
>>>>>>> 805b976c

    def to_paths_csv(self) -> str:
        return "\n".join([f"{self.relation},{path}" for path in self.paths])

    def to_formats_csv(self) -> str:
        return f"{self.relation},{self.input_format.upper()}"


@dataclasses.dataclass
class RaiConfig:
    ctx: api.Context
    engine: str
    database: str


@dataclasses.dataclass
class EnvConfig:
    # Azure EXPORT blob
    azure_export_account: str
    azure_export_container: str
    azure_export_data_path: str
    azure_export_num_files: int
    azure_export_sas: str
    # Azure IMPORT blob
    azure_import_account: str
    azure_import_container: str
    azure_import_data_path: str
    azure_import_sas: str

    @staticmethod
    def from_env_vars(env_vars: dict[str, Any]):
        azure_export_account = env_vars[AZURE_EXPORT_ACCOUNT] if AZURE_EXPORT_ACCOUNT in env_vars else ""
        azure_export_container = env_vars[
            AZURE_EXPORT_CONTAINER] if AZURE_EXPORT_CONTAINER in env_vars else ""
        azure_export_data_path = env_vars[
            AZURE_EXPORT_DATA_PATH] if AZURE_EXPORT_DATA_PATH in env_vars else ""
        azure_export_num_files = env_vars[
            AZURE_EXPORT_NUM_FILES] if AZURE_EXPORT_NUM_FILES in env_vars else 1
        azure_export_sas = env_vars[AZURE_EXPORT_SAS] if AZURE_EXPORT_SAS in env_vars else ""
        azure_import_account = env_vars[AZURE_IMPORT_ACCOUNT] if AZURE_IMPORT_ACCOUNT in env_vars else ""
        azure_import_container = env_vars[
            AZURE_IMPORT_CONTAINER] if AZURE_IMPORT_CONTAINER in env_vars else ""
        azure_import_data_path = env_vars[
            AZURE_IMPORT_DATA_PATH] if AZURE_IMPORT_DATA_PATH in env_vars else ""
        azure_import_sas = env_vars[AZURE_IMPORT_SAS] if AZURE_IMPORT_SAS in env_vars else ""
        return EnvConfig(
            azure_export_account=azure_export_account,
            azure_export_container=azure_export_container,
            azure_export_data_path=azure_export_data_path,
            azure_export_num_files=azure_export_num_files,
            azure_export_sas=azure_export_sas,
            azure_import_account=azure_import_account,
            azure_import_container=azure_import_container,
            azure_import_data_path=azure_import_data_path,
            azure_import_sas=azure_import_sas
        )


@dataclasses.dataclass
class Export:
    meta_key: List[str]
    relation: str
    relative_path: str
    file_type: FileType
    offset_by_number_of_days: int = 0


@dataclasses.dataclass
class BatchConfig:
    name: str
    content: str<|MERGE_RESOLUTION|>--- conflicted
+++ resolved
@@ -67,18 +67,12 @@
     relation: str
     relative_path: str
     input_format: str
-<<<<<<< HEAD
-    paths: List[str]
+    extensions: List[str]
     is_chunk_partitioned: bool
     is_date_partitioned: bool
-=======
-    extensions: List[str]
-    is_partitioned: bool
-    is_master: bool
     loads_number_of_days: int
     offset_by_number_of_days: int
     paths: List[str]
->>>>>>> 805b976c
 
     def to_paths_csv(self) -> str:
         return "\n".join([f"{self.relation},{path}" for path in self.paths])
