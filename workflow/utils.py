import asyncio
import logging
import os
import time
import yaml
import json
from schema import Schema
from types import MappingProxyType
from workflow.schema import Validator

from datetime import datetime, timedelta
from typing import List, Dict

from workflow import constants
from workflow.common import LocalConfig
from workflow.exception import RetryException


def range_days(start: datetime, end: datetime) -> List[datetime]:
    delta = end - start
    return [start + timedelta(days=i) for i in range(delta.days + 1)]


def parse_date(date_str: str) -> datetime:
    return datetime.strptime(date_str, constants.DATE_FORMAT)


def get_date_path(end_date: str, date_format: str, day_offset: int):
    date = datetime.strptime(end_date, date_format) - timedelta(days=day_offset)
    return f"{constants.DATE_PREFIX}{date.strftime(date_format)}"


def read(fname: str) -> str:
    with open(fname) as fp:
        return fp.read()


def read_config(fname: str, schemas: dict[str, Schema] = MappingProxyType({})) -> str:
    _, file_extension = os.path.splitext(fname)
    if file_extension == ".json":
        json_string = read(fname)
        config_data = json.loads(json_string)
    elif file_extension == ".yaml" or file_extension == ".yml":
        with open(fname, 'r') as yaml_file:
            config_data = yaml.safe_load(yaml_file)
        json_string = json.dumps(config_data, indent=2)
    else:
        raise Exception(f"Unsupported batch config file extension: {file_extension}")
    Validator(schemas).validate(config_data)
    return json_string


def sansext(fname: str) -> str:
    return os.path.splitext(os.path.basename(fname))[0]


def save_csv_output(outputs: Dict, config: LocalConfig) -> None:
    """
    Save the content of dictionary as CSV files
    :param outputs:     dictionary with outputs
    :param config:      local config
    :return:
    """
    for output in outputs.keys():
        # for the time being, this handles the specialized relations of meta-exports
        normalized_file_name = output.replace("/:", "_")
        with open(f"{config.data_path}/{normalized_file_name}.csv", "w") as file:
            file.write(outputs[output])


def build_relation_path(relation: str, *keys: str) -> str:
    """
    Build relation from base and paths.
    Ex. base:`batch:config`, paths: ['daily', 'fake'] => `batch:config:daily:fake`
    :param relation:    base relation
    :param keys:        path parts
    :return: new relation
    """
    relation_path = ":" + ":".join(keys) if len(keys) > 0 else ""
    return f"{relation}{relation_path}"


def build_models(filenames: List[str], files_root: str) -> dict:
    """
    Build RAI models from list of files.
    :param filenames:   file names
    :param files_root:  files root path
    :return:
    """
    models = {}
    for file in filenames:
        filename = f"{files_root}/{file}"
        with open(filename) as fp:
            models[file] = fp.read()
    return models


def format_duration(duration: float) -> str:
    seconds, milliseconds = divmod(duration, 1000)
    minutes, seconds = divmod(seconds, 60)
    hours, minutes = divmod(minutes, 60)
    hours_int = int(hours)
    minutes_int = int(minutes)
    seconds_int = int(seconds)
    milliseconds_int = int(milliseconds)
    if hours_int != 0:
        return f"[{hours_int:d}h {minutes_int:d}m {seconds_int:d}s {milliseconds_int:d}ms]"
    elif minutes_int != 0:
        return f"[{minutes_int:d}m {seconds_int:d}s {milliseconds_int:d}ms]"
    elif seconds_int != 0:
        return f"[{seconds_int:d}s {milliseconds_int:d}ms]"
    else:
        return f"[{milliseconds_int:d}ms]"


def get_common_model_relative_path(file) -> str:
    """
    Get relative path to common model from folder of given file.
    :param file:    file
    :return:
    """
    return os.path.dirname(os.path.realpath(file)) + constants.COMMON_MODEL_RELATIVE_PATH


def extract_date_range(logger: logging.Logger, start_date_str, end_date_str, number_of_days, offset_of_days) ->\
        List[str]:
    end_date = parse_date(end_date_str)
    offset = offset_of_days if offset_of_days is not None else 0
    end_date = end_date - timedelta(offset)
    start_date_adjusted = end_date - timedelta(number_of_days - 1) if number_of_days is not None else None
    if start_date_str:
        start_date = parse_date(start_date_str)
        start_date = start_date_adjusted if start_date_adjusted is not None and start_date < start_date_adjusted\
            else start_date
    else:
        start_date = start_date_adjusted
    start_date = start_date if start_date is not None else end_date
    logger.info(f"Building range from '{start_date}' to '{end_date}'")
    return [date.strftime(constants.DATE_FORMAT) for date in range_days(start_date, end_date)]


def to_rai_date_format(date_format: str) -> str:
    fmt_part_map = {
        "%Y": "YYYY",
        "%m": "mm",
        "%d": "dd"
    }
    rai_date_format = date_format
    for py_fmt, rai_fmt in fmt_part_map.items():
        rai_date_format = rai_date_format.replace(py_fmt, rai_fmt)
    return rai_date_format


def call_with_overhead(
        f,
        logger: logging.Logger,
        overhead_rate: float,
        start_time: int = time.time(),
        timeout: int = None,
        max_tries: int = None,
        first_delay: float = 0.5,
        max_delay: int = 120,  # 2 minutes
) -> None:
    tries = 0
    max_time = time.time() + timeout if timeout else None

    while True:
        logger.debug(f"Calling function. The number of try: {tries + 1}")
        if f():
            break

        if max_tries is not None and tries >= max_tries:
            raise RetryException(f'max tries {max_tries} exhausted')

        if max_time is not None and time.time() >= max_time:
            raise RetryException(f'timed out after {timeout} seconds')

        tries += 1
        duration = min((time.time() - start_time) * overhead_rate, max_delay)
        if tries == 1:
            logger.debug(f"Sleep duration for the first try: {first_delay}s")
            time.sleep(first_delay)
        else:
            logger.debug(f"Sleep duration for a try: {duration}s")
            time.sleep(duration)


async def call_with_overhead_async(
        f,
        logger: logging.Logger,
        overhead_rate: float,
        start_time: int = time.time(),
        timeout: int = None,
        max_tries: int = None,
        first_delay: float = 0.5,
        max_delay: int = 120,  # 2 minutes
):
<<<<<<< HEAD
    loop = asyncio.get_event_loop()
    loop.run_until_complete(
        call_with_overhead_async(f, logger, overhead_rate, start_time, timeout, max_tries, first_delay, max_delay))
=======
    loop = get_or_create_eventloop()
    await loop.run_in_executor(None, call_with_overhead_async, f, logger, overhead_rate, start_time, timeout, max_tries,
                               first_delay, max_delay)
>>>>>>> c1ccb149


def get_or_create_eventloop():
    """Get the current event loop or create a new one."""
    try:
        return asyncio.get_event_loop()
    except RuntimeError as ex:
        if "There is no current event loop in thread" in str(ex):
            loop = asyncio.new_event_loop()
            asyncio.set_event_loop(loop)
            return asyncio.get_event_loop()
        raise ex<|MERGE_RESOLUTION|>--- conflicted
+++ resolved
@@ -195,15 +195,9 @@
         first_delay: float = 0.5,
         max_delay: int = 120,  # 2 minutes
 ):
-<<<<<<< HEAD
-    loop = asyncio.get_event_loop()
-    loop.run_until_complete(
-        call_with_overhead_async(f, logger, overhead_rate, start_time, timeout, max_tries, first_delay, max_delay))
-=======
     loop = get_or_create_eventloop()
     await loop.run_in_executor(None, call_with_overhead_async, f, logger, overhead_rate, start_time, timeout, max_tries,
                                first_delay, max_delay)
->>>>>>> c1ccb149
 
 
 def get_or_create_eventloop():
