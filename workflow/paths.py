--- conflicted
+++ resolved
@@ -17,28 +17,17 @@
 
 class PathsBuilder:
 
-<<<<<<< HEAD
-    def build(self, logger: logging.Logger, date_range: List[datetime], relative_path: str, input_format,
+    def build(self, logger: logging.Logger, days: List[str], relative_path: str, input_format,
               is_date_partitioned: bool) -> List[FilePath]:
-        paths = self._build(logger, date_range, relative_path, input_format, is_date_partitioned)
-=======
-    def build(self, logger: logging.Logger, days: List[str], relative_path: str, input_format,
-              is_date_partitioned: bool) -> List[str]:
         paths = self._build(logger, days, relative_path, input_format, is_date_partitioned)
->>>>>>> 4ede5296
         if not paths:
             raise AssertionError(f"""PathsBuilder didn't find any file for specified parameters:
             days=`{days}`, relative_path=`{relative_path}`, input_format=`{input_format}`, 
             is_date_partitioned=`{is_date_partitioned}`""")
         return paths
 
-<<<<<<< HEAD
-    def _build(self, logger: logging.Logger, date_range: List[datetime], relative_path: str, input_format,
+    def _build(self, logger: logging.Logger, days: List[str], relative_path: str, input_format,
                is_date_partitioned: bool) -> List[FilePath]:
-=======
-    def _build(self, logger: logging.Logger, days: List[str], relative_path: str, input_format,
-               is_date_partitioned: bool) -> List[str]:
->>>>>>> 4ede5296
         raise NotImplementedError("This class is abstract")
 
 
@@ -48,28 +37,16 @@
     def __init__(self, local_data_dir):
         self.local_data_dir = local_data_dir
 
-<<<<<<< HEAD
-    def _build(self, logger: logging.Logger, date_range: List[datetime], relative_path, extensions: List[str],
+    def _build(self, logger: logging.Logger, days: List[str], relative_path, extensions: List[str],
                is_date_partitioned: bool) -> List[FilePath]:
-        paths = []
-        files_path = f"{self.local_data_dir}/{relative_path}"
-        if is_date_partitioned:
-            for day in date_range:
-                d = day.strftime(constants.DATE_FORMAT)
-                folder_path = f"{files_path}/{constants.DATE_PREFIX}{d}"
-                day_paths = [FilePath(path=os.path.abspath(path), as_of_date=day) for path in
-                             self._get_folder_paths(folder_path, extensions)]
-                paths.extend(day_paths)
-=======
-    def _build(self, logger: logging.Logger, days: List[str], relative_path, extensions: List[str],
-               is_date_partitioned: bool) -> List[str]:
         paths = []
         files_path = f"{self.local_data_dir}/{relative_path}"
         if is_date_partitioned:
             for day in days:
                 folder_path = f"{files_path}/{constants.DATE_PREFIX}{day}"
-                paths.extend(self._get_folder_paths(folder_path, extensions))
->>>>>>> 4ede5296
+                day_paths = [FilePath(path=os.path.abspath(path), as_of_date=day) for path in
+                             self._get_folder_paths(folder_path, extensions)]
+                paths.extend(day_paths)
         else:
             paths = [FilePath(path=os.path.abspath(path)) for path in self._get_folder_paths(files_path, extensions)]
         return paths
@@ -89,13 +66,8 @@
     def __init__(self, env_config: EnvConfig):
         self.env_config = env_config
 
-<<<<<<< HEAD
-    def _build(self, logger: logging.Logger, date_range: List[datetime], relative_path, extensions: List[str],
+    def _build(self, logger: logging.Logger, days: List[str], relative_path, extensions: List[str],
                is_date_partitioned: bool) -> List[FilePath]:
-=======
-    def _build(self, logger: logging.Logger, days: List[str], relative_path, extensions: List[str],
-               is_date_partitioned: bool) -> List[str]:
->>>>>>> 4ede5296
         import_data_path = self.env_config.azure_import_data_path
         files_path = f"{import_data_path}/{relative_path}"
 
@@ -103,20 +75,12 @@
 
         paths = []
         if is_date_partitioned:
-<<<<<<< HEAD
-            for day in date_range:
-                d = day.strftime(constants.DATE_FORMAT)
-                logger.debug(f"Day from range: {d}")
+            for day in days:
+                logger.debug(f"Day from range: {day}")
                 day_paths = [FilePath(path=path, as_of_date=day) for path in
                              blob.list_files_in_containers(logger, self.env_config,
-                                                           f"{files_path}/{constants.DATE_PREFIX}{d}")]
+                                                           f"{files_path}/{constants.DATE_PREFIX}{day}")]
                 paths += day_paths
-=======
-            for day in days:
-                logger.debug(f"Day from range: {day}")
-                paths += blob.list_files_in_containers(logger, self.env_config,
-                                                       f"{files_path}/{constants.DATE_PREFIX}{day}")
->>>>>>> 4ede5296
         else:
             paths = [FilePath(path=path) for path in blob.list_files_in_containers(logger, self.env_config, files_path)]
         return paths