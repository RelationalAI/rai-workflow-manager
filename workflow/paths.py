--- conflicted
+++ resolved
@@ -11,28 +11,17 @@
 
 class PathsBuilder:
 
-<<<<<<< HEAD
-    def build(self, logger: logging.Logger, date_range: List[datetime], relative_path: List[str], input_format,
+    def build(self, logger: logging.Logger, date_range: List[datetime], relative_path: str, input_format,
               is_date_partitioned: bool) -> List[str]:
         paths = self._build(logger, date_range, relative_path, input_format, is_date_partitioned)
-=======
-    def build(self, logger: logging.Logger, date_range: List[datetime], relative_path: str, input_format,
-              is_master: bool) -> List[str]:
-        paths = self._build(logger, date_range, relative_path, input_format, is_master)
->>>>>>> 805b976c
         if not paths:
             raise AssertionError(f"""PathsBuilder didn't find any file for specified parameters:
             date_range=`{date_range}`, relative_path=`{relative_path}`, 
             input_format=`{input_format}`, is_date_partitioned=`{is_date_partitioned}`""")
         return paths
 
-<<<<<<< HEAD
-    def _build(self, logger: logging.Logger, date_range: List[datetime], relative_path: List[str], input_format,
+    def _build(self, logger: logging.Logger, date_range: List[datetime], relative_path: str, input_format,
                is_date_partitioned: bool) -> List[str]:
-=======
-    def _build(self, logger: logging.Logger, date_range: List[datetime], relative_path: str, input_format,
-               is_master: bool) -> List[str]:
->>>>>>> 805b976c
         raise NotImplementedError("This class is abstract")
 
 
